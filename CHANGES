--- conflicted
+++ resolved
@@ -1,6 +1,7 @@
 jsoup changelog
 
-<<<<<<< HEAD
+*** Release 1.3.4 [PENDING]
+
  * Added ability to load and parse HTML from an input stream.
 
  * Relaxed parse rules of H1 - H6, to allow nested content. This is against spec, but matches browser and publisher
@@ -8,10 +9,6 @@
 
  * Relaxed parse rule of SPAN to treat as block, to allow nested block content.
 
-*** Release 1.3.3 [PENDING]
- * Implement Elements.empty() and Elements.remove(). This allows easy element removal, like:
-=======
-*** Release 1.3.4 [PENDING]
  * Fixed issue in jsoup.connect when extracting character set from content-type header; now supports quoted
    charset declaration.
    
@@ -28,7 +25,6 @@
 
 *** Release 1.3.3 [2010-Sep-19]
  * Implemented Elements.empty() and Elements.remove(). This allows easy element removal, like:
->>>>>>> 6d481211
     doc.select("iframe").remove();
     
  * Fixed issue in Entities when unescaping &#36; ("$")
