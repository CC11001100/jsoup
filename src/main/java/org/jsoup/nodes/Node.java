--- conflicted
+++ resolved
@@ -8,8 +8,6 @@
 import org.jsoup.select.NodeVisitor;
 
 import java.io.IOException;
-import java.net.MalformedURLException;
-import java.net.URL;
 import java.util.ArrayList;
 import java.util.Collections;
 import java.util.LinkedList;
@@ -567,23 +565,18 @@
 
     abstract void outerHtmlTail(Appendable accum, int depth, Document.OutputSettings out) throws IOException;
 
-<<<<<<< HEAD
-    @Override
-    public String toString() {
-=======
-    /**
-     * Recursively serializes this node to the given {@link Appendable} and returns the resulting <code>Appendable</code> instance.
-     *   
-     * @param appendable the {@link Appendable} that should hold the content of this node and all its child nodes.
-     * @return the given {@link Appendable}, now containing this node and all child nodes.
+    /**
+     * Write this node and its children to the given {@link Appendable}.
+     *
+     * @param appendable the {@link Appendable} to write to.
+     * @return the supplied {@link Appendable}, for chaining.
      */
     public <T extends Appendable> T html(T appendable) {
-    	outerHtml(appendable);
-    	return appendable;
+        outerHtml(appendable);
+        return appendable;
     }
     
 	public String toString() {
->>>>>>> af61d072
         return outerHtml();
     }
 
@@ -685,7 +678,7 @@
             try {
 				node.outerHtmlHead(accum, depth, out);
 			} catch (IOException exception) {
-				throw new SerializationException("Node head serialization failed!", exception);
+				throw new SerializationException(exception);
 			}
         }
 
@@ -694,7 +687,7 @@
 				try {
 					node.outerHtmlTail(accum, depth, out);
 				} catch (IOException exception) {
-					throw new SerializationException("Node tail serialization failed!", exception);
+					throw new SerializationException(exception);
 				}
             }
         }
